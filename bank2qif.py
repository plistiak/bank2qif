#!/usr/bin/env python
# -*- coding: utf-8 -*-
# mbank2qif.py - mBank CSV output convertor to QIF (quicken) file
# Copyright (C) 2011  Stanislav Ochotnicky <stanislav@ochotnicky.com>
#
# This program is free software: you can redistribute it and/or modify
# it under the terms of the GNU General Public License as published by
# the Free Software Foundation, either version 3 of the License, or
# (at your option) any later version.
#
# This program is distributed in the hope that it will be useful,
# but WITHOUT ANY WARRANTY; without even the implied warranty of
# MERCHANTABILITY or FITNESS FOR A PARTICULAR PURPOSE.  See the
# GNU General Public License for more details.

# You should have received a copy of the GNU General Public License
# along with this program.  If not, see http://www.gnu.org/licenses.

import codecs
import csv
import argparse
import re
from datetime import date


class BadRecordTypeException(Exception):
    def __init__(self, line_no):
        self._line_no = line_no

    def __str__(self):
        return "Bad record type on line: %s" % (self._line_no,)


def unicode_csv_reader(unicode_csv_data, dialect=csv.excel, **kwargs):
    # csv.py doesn't do Unicode; encode temporarily as UTF-8:
    csv_reader = csv.reader(utf_8_encoder(unicode_csv_data),
                            dialect=dialect, **kwargs)
    for row in csv_reader:
        # decode UTF-8 back to Unicode, cell by cell:
        yield [unicode(cell, 'utf-8') for cell in row]


def utf_8_encoder(unicode_csv_data):
    for line in unicode_csv_data:
        yield line.encode('utf-8')


def normalize_field(text):
    ret = re.sub(BankImporter.multispace_re, " ", text)
    return ret.replace('"', '').replace("'", "").strip()


def normalize_num(text):
    return text.replace(',', '.').replace(' ', '').strip()


class TransactionData(object):
    """Simple class to hold information about a transaction"""
    def __init__(self, date, amount, destination=None, message=None,
            ident=None):
        self.date = date
        self.amount = amount
        self.destination = destination
        self.message = message
        self.ident = ident


class BankImporter(object):
    """Base class for statement import"""

    multispace_re = re.compile('\s+')

    def __init__(self, infile):
        self.infile = open(infile, 'r')
        self.reader = codecs.getreader("utf-8")
        self.inputreader = self.reader(self.infile)
        self.transactions = []

    def bank_import(self):
        """Run import from file and return list of transactions

        bank_import() -> [TransactionData, ...]"""
        pass


class MBankImport(BankImporter):
    source = "mbank"

    def __init__(self, infile):
        BankImporter.__init__(self, infile)
        self.reader = codecs.getreader("cp1250")
        self.inputreader = self.reader(self.infile)

    def bank_import(self):
        items = False
        for row in unicode_csv_reader(self.inputreader.readlines(),
                                      delimiter=';'):
            if not items and len(row) > 0 and ( \
                    row[0] == u"#Datum uskutečnění transakce" or \
                    row[0] == u"#Dátum uskutočnenia transakcie" \
                    ):
                items = True
                continue
            if items:
                if len(row) == 0:
                    break
                d, m, y = row[1].split('-')
                tdate = date(int(y), int(m), int(d))
                tamount = float(normalize_num(row[9]))

                trans_type = normalize_field(row[2])
                trans_desc = normalize_field(row[3])
                trans_target = normalize_field(row[4])
                trans_acc = normalize_field(row[5])
                tmessage = u"%s %s %s %s" % (trans_type,
                                              trans_desc,
                                              trans_target,
                                              trans_acc)
                self.transactions.append(TransactionData(tdate,
                                                         tamount,
                                                         message=tmessage))
        return self.transactions


class UnicreditImport(BankImporter):
    source = "unicredit"

    def bank_import(self):
        items = False
        for row in unicode_csv_reader(self.inputreader.readlines(),
                                      delimiter=';'):
            if not items and len(row) > 0 and row[0] == u"Účet":
                items = True
                continue
            if items:
                if len(row) == 0:
                    break
                y, m, d = row[3].split('-')
                tdate = date(int(y), int(m), int(d))
                tamount = float(normalize_num(row[1]))
                bank_no = row[5]
                bank_name = "%s %s" % (normalize_field(row[6]),
                                       normalize_field(row[7]))
                bank_name = bank_name.strip()
                account_number = normalize_field(row[8])
                account_name = normalize_field(row[9])
                tdest = None
                if account_number != "":
                    tdest = "%s: %s/%s %s" % (bank_name,
                                              account_number,
                                              bank_no,
                                              account_name)

                t_type = row[13].strip()
                if t_type == u"PLATBA PLATEBNÍ KARTOU" and \
                        tdest == None:
                    # when paid by card the description of place is in
                    # last of "transaction details"
                    for i in reversed(range(13, 19)):
                        if normalize_field(row[i]) != "":
                            tdest = "%s" % (normalize_field(row[i]))
                            break

                tmessage = "%s %s %s %s %s %s" % (row[13],
                                                  row[14],
                                                  row[15],
                                                  row[16],
                                                  row[17],
                                                  row[18])
                tmessage = normalize_field(tmessage)
                self.transactions.append(TransactionData(tdate,
                                                         tamount,
                                                         message=tmessage,
                                                         destination=tdest))
        return self.transactions

class ZunoImport(BankImporter):
    source = "zuno"

    def bank_import(self):
        items = False
        for row in unicode_csv_reader(self.inputreader.readlines(),
                                      delimiter=';'):
            if not items and len(row) > 0 and row[0] == u"Dátum transakcie:":
                items = True
                continue
            if items:
                if len(row) <= 1:
                    break

                d, m, y = row[0].split('.')
                tdate = date(int(y), int(m), int(d))
                tamount = float(normalize_num(row[6]))

                account_number = normalize_field(row[3])
		bank_code = normalize_field(row[4])
		tdest = None

                if account_number != "":
			tdest = "%s/%s" % (account_number, bank_code)
			tdest = tdest.strip()
                
		tmessage = normalize_field(row[5])
                self.transactions.append(TransactionData(tdate,
                                                         tamount,
                                                         message=tmessage,
                                                         destination=tdest))
        return self.transactions

<<<<<<< HEAD
class SlSpImport(BankImporter):
    source = "slsp"

    def __init__(self, infile):
        BankImporter.__init__(self, infile)
        self.reader = codecs.getreader("cp1250")
        self.inputreader = self.reader(self.infile)

    def bank_import(self):
        for row in unicode_csv_reader(self.inputreader.readlines(),
                                      delimiter=';'):
            if len(row) <= 1:
                break

            d, m, y = row[0].split('.')
            tdate = date(int(y), int(m), int(d))
            tamount = float(normalize_num(row[7]))

            account_number = normalize_field(row[4])
            prepend_number = normalize_field(row[3])
            bank_code = normalize_field(row[5])
            tdest = None

            if account_number != "":
                    tdest = "%s/%s" % (account_number, bank_code)
                    tdest = tdest.strip()
                    if prepend_number != "":
                        tdest = "%s-%s" % (prepend_number, tdest)
                        tdest = tdest.strip()

            account_name = normalize_field(row[6])
            name = normalize_field(row[11])
            information = normalize_field(row[16])
            extend_information = normalize_field(row[18]) + " " + normalize_field(row[22])

            tmessage = "%s %s %s" % (name, information, extend_information)
            tmessage = tmessage.strip()
            if account_name != "":
                tmessage+= ", " + account_name

            self.transactions.append(TransactionData(tdate,
                                                     tamount,
                                                     message=tmessage,
                                                     destination=tdest))
        return self.transactions
=======
>>>>>>> d40570bc

class FioImport(BankImporter):
    source = "fio"

    def __init__(self, infile):
        BankImporter.__init__(self, infile)
        self.reader = codecs.getreader("cp1250")
        self.inputreader = self.reader(self.infile)

    def bank_import(self):
        # For GPC format documentation see here:
        # http://www.fio.cz/docs/cz/struktura-gpc.pdf
        line_no = 1

        # The first line contains info about account
        line = self.inputreader.readline()
        record_type = line[0:3]
        if record_type != '074':
            raise BadRecordTypeException(line_no)

        # The following lines contain transactions
        line = self.inputreader.readline()
        while line:
            line_no += 1
            # Record type must be '075' (transaction)
            record_type = line[0:3]
            if record_type != '075':
                raise BadRecordTypeException(line_no)

            # Transaction type; 1 = debet, 2 = credit, 4 = storno of debet,
            # 5 = storno of credit
            ttype = int(line[60])

            # Transaction amount
            tamount = float(line[48:60]) / 100.0
            if ttype in (1, 5):
                tamount = -tamount

            # Transaction date (DDMMYY)
            d = int(line[122:124])
            m = int(line[124:126])
            y = 2000 + int(line[126:128])
            tdate = date(y, m, d)

            # Destination account
            tbankcode = line[71:81].lstrip('0')[0:4]
            tdestacc = line[19:35].lstrip('0')
            tdest = tdestacc and ('%s/%s' % (tdestacc, tbankcode)) or None

            # Message
            tmessage = line[97:117].strip()

            # Transaction identifier
            tident = line[35:48]

            # Append transaction to the list
            self.transactions.append(TransactionData(tdate, tamount,
                destination=tdest, message=tmessage, ident=tident))

            # Read next line
            line = self.inputreader.readline()

        return self.transactions


class SlSpImport(BankImporter):
    source = "slsp"

    def __init__(self, infile):
        BankImporter.__init__(self, infile)
        self.reader = codecs.getreader("cp1250")
        self.inputreader = self.reader(self.infile)

    def bank_import(self):
        for row in unicode_csv_reader(self.inputreader.readlines(),
                                      delimiter=';'):
            if len(row) <= 1:
                break

            d, m, y = row[0].split('.')
            tdate = date(int(y), int(m), int(d))
            tamount = float(normalize_num(row[7]))

            account_number = normalize_field(row[4])
            prepend_number = normalize_field(row[3])
            bank_code = normalize_field(row[5])
            tdest = None

            if account_number != "":
                    tdest = "%s/%s" % (account_number, bank_code)
                    tdest = tdest.strip()
                    if prepend_number != "":
                        tdest = "%s-%s" % (prepend_number, tdest)
                        tdest = tdest.strip()

            account_name = normalize_field(row[6])
            name = normalize_field(row[11])
            information = normalize_field(row[16])
            extend_information = normalize_field(row[18]) + " " + normalize_field(row[22])

            tmessage = "%s %s %s" % (name, information, extend_information)
            tmessage = tmessage.strip()
            if account_name != "":
                tmessage+= ", " + account_name

            self.transactions.append(TransactionData(tdate,
                                                     tamount,
                                                     message=tmessage,
                                                     destination=tdest))
        return self.transactions

def write_qif(outfile, transactions):
    with open(outfile, 'w') as output:
        writer = codecs.getwriter("utf-8")
        outputwriter = writer(output)
        outputwriter.write("!Type:Bank\n")
        for transaction in transactions:
            d, m, y = (transaction.date.day,
                      transaction.date.month,
                      transaction.date.year)
            outputwriter.write(u"D%s/%s/%s\n" % (m, d, y))
            outputwriter.write(u"T%s\n" % transaction.amount)
            if transaction.ident:
                outputwriter.write(u"#%s\n" % transaction.ident)
            if transaction.message:
                outputwriter.write(u"M%s\n" % transaction.message)
            if transaction.destination:
                outputwriter.write(u"P%s\n" % transaction.destination)
            outputwriter.write(u'^\n')


if __name__ == "__main__":
    importers = [MBankImport, UnicreditImport, FioImport, ZunoImport, SlSpImport]
    sources = []
    for importer in importers:
        sources.append(importer.source)

    parser = argparse.ArgumentParser(description=
            'Bank statement to QIF file converter')
    parser.add_argument('-i', '--input',
                        help='input file to process [default:stdin]',
                        default='/dev/stdin')
    parser.add_argument('-o', '--output',
                        help='output file [default:stdout]',
                        default='/dev/stdout')
    parser.add_argument('-t', '--type',
                        help='Type of input file [default:mbank]'
                             ' Possible values: %s' % ', '.join(sources),
                        default='mbank')
    args = parser.parse_args()
    transactions = []
    for importer in importers:
        if args.type == importer.source:
            inst = importer(args.input)
            transactions = inst.bank_import()

    write_qif(args.output, transactions)<|MERGE_RESOLUTION|>--- conflicted
+++ resolved
@@ -207,54 +207,6 @@
                                                          destination=tdest))
         return self.transactions
 
-<<<<<<< HEAD
-class SlSpImport(BankImporter):
-    source = "slsp"
-
-    def __init__(self, infile):
-        BankImporter.__init__(self, infile)
-        self.reader = codecs.getreader("cp1250")
-        self.inputreader = self.reader(self.infile)
-
-    def bank_import(self):
-        for row in unicode_csv_reader(self.inputreader.readlines(),
-                                      delimiter=';'):
-            if len(row) <= 1:
-                break
-
-            d, m, y = row[0].split('.')
-            tdate = date(int(y), int(m), int(d))
-            tamount = float(normalize_num(row[7]))
-
-            account_number = normalize_field(row[4])
-            prepend_number = normalize_field(row[3])
-            bank_code = normalize_field(row[5])
-            tdest = None
-
-            if account_number != "":
-                    tdest = "%s/%s" % (account_number, bank_code)
-                    tdest = tdest.strip()
-                    if prepend_number != "":
-                        tdest = "%s-%s" % (prepend_number, tdest)
-                        tdest = tdest.strip()
-
-            account_name = normalize_field(row[6])
-            name = normalize_field(row[11])
-            information = normalize_field(row[16])
-            extend_information = normalize_field(row[18]) + " " + normalize_field(row[22])
-
-            tmessage = "%s %s %s" % (name, information, extend_information)
-            tmessage = tmessage.strip()
-            if account_name != "":
-                tmessage+= ", " + account_name
-
-            self.transactions.append(TransactionData(tdate,
-                                                     tamount,
-                                                     message=tmessage,
-                                                     destination=tdest))
-        return self.transactions
-=======
->>>>>>> d40570bc
 
 class FioImport(BankImporter):
     source = "fio"
